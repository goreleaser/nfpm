--- conflicted
+++ resolved
@@ -467,7 +467,6 @@
 	require.NoError(t, Default.Package(info, ioutil.Discard))
 }
 
-<<<<<<< HEAD
 func TestDirectories(t *testing.T) {
 	info := exampleInfo()
 	info.Contents = []*files.Content{
@@ -589,7 +588,8 @@
 	tb.Fatalf("file %q does not exist in tar", filename)
 
 	return nil
-=======
+}
+
 func TestArches(t *testing.T) {
 	for k := range archToAlpine {
 		t.Run(k, func(t *testing.T) {
@@ -606,5 +606,4 @@
 		info = ensureValidArch(info)
 		require.Equal(t, "foo64", info.Arch)
 	})
->>>>>>> e05fb506
 }