package apk

import (
	"archive/tar"
	"bytes"
	"compress/gzip"
	"crypto/sha1" // nolint:gosec
	"crypto/sha256"
	"errors"
	"flag"
	"fmt"
	"io"
	"io/ioutil"
	"testing"

	"github.com/stretchr/testify/require"

	"github.com/goreleaser/nfpm"
	"github.com/goreleaser/nfpm/internal/sign"

	"github.com/stretchr/testify/assert"
)

// nolint: gochecknoglobals
var update = flag.Bool("update", false, "update apk .golden files")

func exampleInfo() *nfpm.Info {
	return nfpm.WithDefaults(&nfpm.Info{
		Name:        "foo",
		Arch:        "amd64",
		Description: "Foo does things",
		Priority:    "extra",
		Maintainer:  "Carlos A Becker <pkg@carlosbecker.com>",
		Version:     "v1.0.0",
		Release:     "r1",
		Section:     "default",
		Homepage:    "http://carlosbecker.com",
		Vendor:      "nope",
		Overridables: nfpm.Overridables{
			Depends: []string{
				"bash",
				"foo",
			},
			Recommends: []string{
				"git",
				"bar",
			},
			Suggests: []string{
				"bash",
				"lala",
			},
			Replaces: []string{
				"svn",
				"subversion",
			},
			Provides: []string{
				"bzr",
				"zzz",
			},
			Conflicts: []string{
				"zsh",
				"foobarsh",
			},
			Files: map[string]string{
				"../testdata/fake":          "/usr/local/bin/fake",
				"../testdata/whatever.conf": "/usr/share/doc/fake/fake.txt",
			},
			ConfigFiles: map[string]string{
				"../testdata/whatever.conf": "/etc/fake/fake.conf",
			},
			EmptyFolders: []string{
				"/var/log/whatever",
				"/usr/share/whatever",
			},
		},
	})
}

func TestArchToAlpine(t *testing.T) {
	verifyArch(t, "", "")
	verifyArch(t, "abc", "abc")
	verifyArch(t, "386", "x86")
	verifyArch(t, "amd64", "x86_64")
	verifyArch(t, "arm", "armhf")
	verifyArch(t, "arm6", "armhf")
	verifyArch(t, "arm7", "armhf")
	verifyArch(t, "arm64", "aarch64")
}

func verifyArch(t *testing.T, nfpmArch, expectedArch string) {
	info := exampleInfo()
	info.Arch = nfpmArch

	assert.NoError(t, Default.Package(info, ioutil.Discard))
	assert.Equal(t, expectedArch, info.Arch)
}

func TestCreateBuilderData(t *testing.T) {
	info := exampleInfo()
	size := int64(0)
	builderData := createBuilderData(info, &size)

	var buf bytes.Buffer
	tw := tar.NewWriter(&buf)

	assert.NoError(t, builderData(tw))

	assert.Equal(t, 8712, buf.Len())
}

func TestCombineToApk(t *testing.T) {
	var bufData bytes.Buffer
	bufData.Write([]byte{1})

	var bufControl bytes.Buffer
	bufControl.Write([]byte{2})

	var bufTarget bytes.Buffer

	assert.NoError(t, combineToApk(&bufTarget, &bufData, &bufControl))
	assert.Equal(t, 2, bufTarget.Len())
}

func TestPathsToCreate(t *testing.T) {
	for pathToTest, parts := range map[string][]string{
		"/usr/share/doc/whatever/foo.md": {"usr", "usr/share", "usr/share/doc", "usr/share/doc/whatever"},
		"/var/moises":                    {"var"},
		"/":                              []string(nil),
	} {
		parts := parts
		pathToTest := pathToTest
		t.Run(fmt.Sprintf("pathToTest: '%s'", pathToTest), func(t *testing.T) {
			assert.Equal(t, parts, pathsToCreate(pathToTest))
		})
	}
}

func TestDefaultWithArch(t *testing.T) {
	for _, arch := range []string{"386", "amd64"} {
		arch := arch
		t.Run(arch, func(t *testing.T) {
			info := exampleInfo()
			info.Arch = arch
			var err = Default.Package(info, ioutil.Discard)
			assert.NoError(t, err)
		})
	}
}

func TestNoInfo(t *testing.T) {
	var err = Default.Package(nfpm.WithDefaults(&nfpm.Info{}), ioutil.Discard)
	assert.NoError(t, err)
}

func TestFileDoesNotExist(t *testing.T) {
	var err = Default.Package(
		nfpm.WithDefaults(&nfpm.Info{
			Name:        "foo",
			Arch:        "amd64",
			Description: "Foo does things",
			Priority:    "extra",
			Maintainer:  "Carlos A Becker <pkg@carlosbecker.com>",
			Version:     "1.0.0",
			Section:     "default",
			Homepage:    "http://carlosbecker.com",
			Vendor:      "nope",
			Overridables: nfpm.Overridables{
				Depends: []string{
					"bash",
				},
				Files: map[string]string{
					"../testdata/fake": "/usr/local/bin/fake",
				},
				ConfigFiles: map[string]string{
					"../testdata/whatever.confzzz": "/etc/fake/fake.conf",
				},
			},
		}),
		ioutil.Discard,
	)
<<<<<<< HEAD
	assert.EqualError(t, err, "matching \"../testdata/whatever.confzzz\": file does not exist")
=======
	assert.EqualError(t, err, "glob failed: ../testdata/whatever.confzzz: matching \"../testdata/whatever.confzzz\": file does not exist")
>>>>>>> b93d8e64
}

func TestNoFiles(t *testing.T) {
	var err = Default.Package(
		nfpm.WithDefaults(&nfpm.Info{
			Name:        "foo",
			Arch:        "amd64",
			Description: "Foo does things",
			Priority:    "extra",
			Maintainer:  "Carlos A Becker <pkg@carlosbecker.com>",
			Version:     "1.0.0",
			Section:     "default",
			Homepage:    "http://carlosbecker.com",
			Vendor:      "nope",
			Overridables: nfpm.Overridables{
				Depends: []string{
					"bash",
				},
			},
		}),
		ioutil.Discard,
	)
	assert.NoError(t, err)
}

func TestCreateBuilderControl(t *testing.T) {
	info := exampleInfo()
	size := int64(12345)
	builderControl := createBuilderControl(info, size, sha256.New().Sum(nil))

	var w bytes.Buffer
	tw := tar.NewWriter(&w)
	assert.NoError(t, builderControl(tw))

	var control = string(extractFromTar(t, w.Bytes(), ".PKGINFO"))
	var golden = "testdata/TestCreateBuilderControl.golden"
	if *update {
		require.NoError(t, ioutil.WriteFile(golden, []byte(control), 0655)) // nolint: gosec
	}
	bts, err := ioutil.ReadFile(golden) //nolint:gosec
	assert.NoError(t, err)
	assert.Equal(t, string(bts), control)
}

func TestCreateBuilderControlScripts(t *testing.T) {
	info := exampleInfo()
	info.Scripts = nfpm.Scripts{
		PreInstall:  "../testdata/scripts/preinstall.sh",
		PostInstall: "../testdata/scripts/postinstall.sh",
		PreRemove:   "../testdata/scripts/preremove.sh",
		PostRemove:  "../testdata/scripts/postremove.sh",
	}

	size := int64(12345)
	builderControl := createBuilderControl(info, size, sha256.New().Sum(nil))

	var w bytes.Buffer
	tw := tar.NewWriter(&w)
	assert.NoError(t, builderControl(tw))

	var control = string(extractFromTar(t, w.Bytes(), ".PKGINFO"))
	var golden = "testdata/TestCreateBuilderControlScripts.golden"
	if *update {
		require.NoError(t, ioutil.WriteFile(golden, []byte(control), 0655)) // nolint: gosec
	}
	bts, err := ioutil.ReadFile(golden) //nolint:gosec
	assert.NoError(t, err)
	assert.Equal(t, string(bts), control)
}

func TestControl(t *testing.T) {
	var w bytes.Buffer
	assert.NoError(t, writeControl(&w, controlData{
		Info:          exampleInfo(),
		InstalledSize: 10,
	}))
	var golden = "testdata/TestControl.golden"
	if *update {
		require.NoError(t, ioutil.WriteFile(golden, w.Bytes(), 0655)) // nolint: gosec
	}
	bts, err := ioutil.ReadFile(golden) //nolint:gosec
	assert.NoError(t, err)
	assert.Equal(t, string(bts), w.String())
}

func TestSignature(t *testing.T) {
	info := exampleInfo()
	info.APK.Signature.KeyFile = "../internal/sign/testdata/rsa.priv"
	info.APK.Signature.KeyName = "testkey.rsa.pub"
	info.APK.Signature.KeyPassphrase = "hunter2"

	digest := sha1.New().Sum(nil) // nolint:gosec

	var signatureTarGz bytes.Buffer
	tw := tar.NewWriter(&signatureTarGz)
	require.NoError(t, createSignatureBuilder(digest, info)(tw))

	signature := extractFromTar(t, signatureTarGz.Bytes(), ".SIGN.RSA.testkey.rsa.pub")
	err := sign.RSAVerifySHA1Digest(digest, signature, "../internal/sign/testdata/rsa.pub")
	require.NoError(t, err)

	err = Default.Package(info, ioutil.Discard)
	require.NoError(t, err)
}

func TestSignatureError(t *testing.T) {
	info := exampleInfo()
	info.APK.Signature.KeyFile = "../internal/sign/testdata/rsa.priv"
	info.APK.Signature.KeyName = "testkey.rsa.pub"
	info.APK.Signature.KeyPassphrase = "hunter2"

	// wrong hash format
	digest := sha256.New().Sum(nil)

	var signatureTarGz bytes.Buffer

	err := createSignature(&signatureTarGz, info, digest)
	require.Error(t, err)

	var expectedError *nfpm.ErrSigningFailure
	require.True(t, errors.As(err, &expectedError))

	_, ok := err.(*nfpm.ErrSigningFailure)
	assert.True(t, ok)
}

func TestDisableGlobbing(t *testing.T) {
	info := exampleInfo()
	info.DisableGlobbing = true
	info.Files = map[string]string{
		"../testdata/{file}*": "/test/{file}*",
	}

	size := int64(0)
	var dataTarGz bytes.Buffer
	_, err := createData(&dataTarGz, info, &size)
	require.NoError(t, err)

	gzr, err := gzip.NewReader(&dataTarGz)
	require.NoError(t, err)
	dataTar, err := ioutil.ReadAll(gzr)
	require.NoError(t, err)

	extractedContent := extractFromTar(t, dataTar, "test/{file}*")
	actualContent, err := ioutil.ReadFile("../testdata/{file}*")
	require.NoError(t, err)
	require.Equal(t, actualContent, extractedContent)
}

func extractFromTar(t *testing.T, tarFile []byte, fileName string) []byte {
	t.Helper()

	var tr = tar.NewReader(bytes.NewReader(tarFile))

	for {
		hdr, err := tr.Next()
		if err == io.EOF {
			break
		}
		require.NoError(t, err)

		if hdr.Name != fileName {
			continue
		}

		data, err := ioutil.ReadAll(tr)
		require.NoError(t, err)
		return data
	}

	t.Fatalf("file %q not found in tar file", fileName)
	return nil
}<|MERGE_RESOLUTION|>--- conflicted
+++ resolved
@@ -178,11 +178,7 @@
 		}),
 		ioutil.Discard,
 	)
-<<<<<<< HEAD
-	assert.EqualError(t, err, "matching \"../testdata/whatever.confzzz\": file does not exist")
-=======
 	assert.EqualError(t, err, "glob failed: ../testdata/whatever.confzzz: matching \"../testdata/whatever.confzzz\": file does not exist")
->>>>>>> b93d8e64
 }
 
 func TestNoFiles(t *testing.T) {
