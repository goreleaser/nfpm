--- conflicted
+++ resolved
@@ -19,34 +19,18 @@
   build:
     runs-on: ubuntu-latest
     steps:
-<<<<<<< HEAD
-      - uses: actions/checkout@v5
-      - uses: actions/setup-go@v5
+      - uses: actions/checkout@08c6903cd8c0fde910a37f88322edcfb5dd907a8 # v5.0.0
+      - uses: actions/setup-go@d35c59abb061a4a6fb18e82ac0862c26744d6ab5 # v5.5.0
         with:
-          go-version: '1.21'
-      - name: Setup Hugo
-        uses: peaceiris/actions-hugo@v3
+          go-version: "1.21"
+      - uses: peaceiris/actions-hugo@75d2e84710de30f6ff7268e08f310b60ef14033f # v3
         with:
-          hugo-version: 'latest'
+          hugo-version: "latest"
           extended: true
-      - name: Build Hugo site
-        run: |
+      - run: |
           cd www
           hugo --minify
-=======
-      - uses: actions/checkout@08c6903cd8c0fde910a37f88322edcfb5dd907a8 # v5.0.0
-      - uses: go-task/setup-task@0ab1b2a65bc55236a3bc64cde78f80e20e8885c2 # v1.0.0
-        with:
-          version: 3.x
-          repo-token: ${{ secrets.GITHUB_TOKEN }}
-      - run: task docs:build
->>>>>>> b927bbe6
-      - name: Test HTML
-        uses: wjdp/htmltest-action@master
+      - uses: wjdp/htmltest-action@31be84a95c860a331e0cf9a99f71e3eb39d2f86b # master
         with:
           config: www/htmltest.yml
-<<<<<<< HEAD
-          path: www/public
-=======
-          path: www/site
->>>>>>> b927bbe6
+          path: www/public