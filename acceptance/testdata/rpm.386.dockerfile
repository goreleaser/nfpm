--- conflicted
+++ resolved
@@ -6,8 +6,5 @@
 RUN test -f /etc/foo/whatever.conf
 RUN echo wat >> /etc/foo/whatever.conf
 RUN rpm -e foo
-<<<<<<< HEAD
-=======
-#RUN test -f /etc/foo/whatever.conf.rpmsave
->>>>>>> 4fefb66a
+RUN test -f /etc/foo/whatever.conf.rpmsave
 RUN test ! -f /usr/local/bin/fake