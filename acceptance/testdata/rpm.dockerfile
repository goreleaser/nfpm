--- conflicted
+++ resolved
@@ -1,19 +1,10 @@
 FROM centos
 ARG package
 COPY ${package} /tmp/foo.rpm
-<<<<<<< HEAD
-# RUN rpm -ivh /tmp/foo.rpm
-# RUN test -e /usr/local/bin/fake
-# RUN test -f /etc/foo/whatever.conf
-# RUN echo wat >> /etc/foo/whatever.conf
-# RUN rpm -e foo
-# RUN test ! -f /usr/local/bin/fake
-=======
 RUN rpm -ivh /tmp/foo.rpm
 RUN test -e /usr/local/bin/fake
 RUN test -f /etc/foo/whatever.conf
 RUN echo wat >> /etc/foo/whatever.conf
 RUN rpm -e foo
-#RUN test -f /etc/foo/whatever.conf.rpmsave
-RUN test ! -f /usr/local/bin/fake
->>>>>>> 4fefb66a
+RUN test -f /etc/foo/whatever.conf.rpmsave
+RUN test ! -f /usr/local/bin/fake