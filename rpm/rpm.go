// Package rpm implements nfpm.Packager providing .rpm bindings using
// google/rpmpack.
package rpm

import (
	"fmt"
	"io"
	"io/ioutil"
	"os"
	"strconv"
	"strings"
	"time"

	"github.com/google/rpmpack"
	"github.com/pkg/errors"

	"github.com/goreleaser/nfpm"
	"github.com/goreleaser/nfpm/glob"
)

// nolint: gochecknoinits
func init() {
	nfpm.Register("rpm", Default)
}

// Default RPM packager
// nolint: gochecknoglobals
var Default = &RPM{}

// RPM is a RPM packager implementation
type RPM struct{}

// nolint: gochecknoglobals
var archToRPM = map[string]string{
	"amd64": "x86_64",
	"386":   "i386",
	"arm64": "aarch64",
}

func ensureValidArch(info *nfpm.Info) *nfpm.Info {
	arch, ok := archToRPM[info.Arch]
	if ok {
		info.Arch = arch
	}
	return info
}

// Package writes a new RPM package to the given writer using the given info
func (*RPM) Package(info *nfpm.Info, w io.Writer) error {
	var (
		err  error
		meta *rpmpack.RPMMetaData
		rpm  *rpmpack.RPM
	)
	info = ensureValidArch(info)
	if err = nfpm.Validate(info); err != nil {
		return err
	}

	if meta, err = buildRPMMeta(info); err != nil {
		return err
	}
	if rpm, err = rpmpack.NewRPM(*meta); err != nil {
		return err
	}

	addEmptyDirsRPM(info, rpm)
	if err = createFilesInsideRPM(info, rpm); err != nil {
		return err
	}

	if err = addScriptFiles(info, rpm); err != nil {
		return err
	}

	if err = rpm.Write(w); err != nil {
		return err
	}

	return nil
}

func buildRPMMeta(info *nfpm.Info) (*rpmpack.RPMMetaData, error) {
	var (
		err   error
		epoch uint64
		provides,
		depends,
		replaces,
		suggests,
		conflicts rpmpack.Relations
	)
	if epoch, err = strconv.ParseUint(defaultTo(info.Epoch, "0"), 10, 32); err != nil {
		return nil, err
	}
	if provides, err = toRelation(info.Provides); err != nil {
		return nil, err
	}
	if depends, err = toRelation(info.Depends); err != nil {
		return nil, err
	}
	if replaces, err = toRelation(info.Replaces); err != nil {
		return nil, err
	}
	if suggests, err = toRelation(info.Suggests); err != nil {
		return nil, err
	}
	if conflicts, err = toRelation(info.Conflicts); err != nil {
		return nil, err
	}

	hostname, err := os.Hostname()
	if err != nil {
		return nil, err
	}

	var release = defaultTo(info.Release, "1")
	if info.Prerelease != "" {
		release = fmt.Sprintf("%s.%s", defaultTo(info.Release, "0.1"), info.Prerelease)
	}

	return &rpmpack.RPMMetaData{
		Name:        info.Name,
		Summary:     strings.Split(info.Description, "\n")[0],
		Description: info.Description,
		Version:     info.Version,
<<<<<<< HEAD
		Release:     release,
=======
		Release:     defaultTo(info.Release, "1"),
		Epoch:       uint32(epoch),
>>>>>>> ebe75b08
		Arch:        info.Arch,
		OS:          info.Platform,
		Licence:     info.License,
		URL:         info.Homepage,
		Vendor:      info.Vendor,
		Packager:    info.Maintainer,
		Group:       defaultTo(info.RPM.Group, "Development/Tools"),
		Provides:    provides,
		Requires:    depends,
		Obsoletes:   replaces,
		Suggests:    suggests,
		Conflicts:   conflicts,
		Compressor:  info.RPM.Compression,
		BuildTime:   time.Now(),
		BuildHost:   hostname,
	}, nil
}

func defaultTo(in, def string) string {
	if in == "" {
		return def
	}
	return in
}

func toRelation(items []string) (rpmpack.Relations, error) {
	relations := make(rpmpack.Relations, 0)
	for idx := range items {
		if err := relations.Set(items[idx]); err != nil {
			return nil, err
		}
	}

	return relations, nil
}

func addScriptFiles(info *nfpm.Info, rpm *rpmpack.RPM) error {
	if info.Scripts.PreInstall != "" {
		data, err := ioutil.ReadFile(info.Scripts.PreInstall)
		if err != nil {
			return err
		}
		rpm.AddPrein(string(data))
	}

	if info.Scripts.PreRemove != "" {
		data, err := ioutil.ReadFile(info.Scripts.PreRemove)
		if err != nil {
			return err
		}
		rpm.AddPreun(string(data))
	}

	if info.Scripts.PostInstall != "" {
		data, err := ioutil.ReadFile(info.Scripts.PostInstall)
		if err != nil {
			return err
		}
		rpm.AddPostin(string(data))
	}

	if info.Scripts.PostRemove != "" {
		data, err := ioutil.ReadFile(info.Scripts.PostRemove)
		if err != nil {
			return err
		}
		rpm.AddPostun(string(data))
	}

	return nil
}

func addEmptyDirsRPM(info *nfpm.Info, rpm *rpmpack.RPM) {
	for _, dir := range info.EmptyFolders {
		rpm.AddFile(
			rpmpack.RPMFile{
				Name:  dir,
				Mode:  uint(040755),
				MTime: uint32(time.Now().Unix()),
				Owner: "root",
				Group: "root",
			},
		)
	}
}

func createFilesInsideRPM(info *nfpm.Info, rpm *rpmpack.RPM) error {
	copyFunc := func(files map[string]string, config bool) error {
		for srcglob, dstroot := range files {
			globbed, err := glob.Glob(srcglob, dstroot)
			if err != nil {
				return err
			}
			for src, dst := range globbed {
				// when used as a lib, target may not be set.
				// in that case, src will always have the empty sufix, and all
				// files will be ignored.
				if info.Target != "" && strings.HasSuffix(src, info.Target) {
					fmt.Printf("skipping %s because it has the suffix %s", src, info.Target)
					continue
				}
				err := copyToRPM(rpm, src, dst, config)
				if err != nil {
					return err
				}
			}
		}

		return nil
	}
	err := copyFunc(info.Files, false)
	if err != nil {
		return err
	}
	err = copyFunc(info.ConfigFiles, true)
	if err != nil {
		return err
	}
	return nil
}

func copyToRPM(rpm *rpmpack.RPM, src, dst string, config bool) error {
	file, err := os.OpenFile(src, os.O_RDONLY, 0600) //nolint:gosec
	if err != nil {
		return errors.Wrap(err, "could not add file to the archive")
	}
	// don't care if it errs while closing...
	defer file.Close() // nolint: errcheck
	info, err := file.Stat()
	if err != nil {
		return err
	}
	if info.IsDir() {
		// TODO: this should probably return an error
		return nil
	}
	data, err := ioutil.ReadAll(file)
	if err != nil {
		return err
	}

	rpmFile := rpmpack.RPMFile{
		Name:  dst,
		Body:  data,
		Mode:  uint(info.Mode()),
		MTime: uint32(info.ModTime().Unix()),
		Owner: "root",
		Group: "root",
	}

	if config {
		rpmFile.Type = rpmpack.ConfigFile
	}

	rpm.AddFile(rpmFile)

	return nil
}<|MERGE_RESOLUTION|>--- conflicted
+++ resolved
@@ -124,12 +124,8 @@
 		Summary:     strings.Split(info.Description, "\n")[0],
 		Description: info.Description,
 		Version:     info.Version,
-<<<<<<< HEAD
-		Release:     release,
-=======
 		Release:     defaultTo(info.Release, "1"),
 		Epoch:       uint32(epoch),
->>>>>>> ebe75b08
 		Arch:        info.Arch,
 		OS:          info.Platform,
 		Licence:     info.License,
