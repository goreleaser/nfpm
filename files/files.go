--- conflicted
+++ resolved
@@ -152,18 +152,11 @@
 		var globbed map[string]string
 
 		switch f.Type {
-<<<<<<< HEAD
 		case "ghost", "symlink", "dir":
-			// Directories and ghost or symlink files need to be in the list,
-			// but dont glob them because they do not really exist
-			files, err = appendWithUniqueDestination(files, f.WithFileInfoDefaults())
-=======
-		case "ghost", "symlink":
 			// Ghost and symlink files need to be in the list, but dont glob them because they do not really exist
 			files = append(files, f.WithFileInfoDefaults())
 		default:
 			globbed, err = glob.Glob(f.Source, f.Destination, options...)
->>>>>>> 60673eed
 			if err != nil {
 				return nil, err
 			}
